--- conflicted
+++ resolved
@@ -17,11 +17,7 @@
 serde = { version = "1.0.193", features = ["derive"] }
 serde_json = "1.0.108"
 serde_with = "3.4.0"
-<<<<<<< HEAD
 
 [dev-dependencies]
 tokio = { version = "1.35.0", features = ["full"] }
-=======
-thiserror = "1.0.51"
-tokio = "1.35.0"
->>>>>>> dcf1e579
+thiserror = "1.0.51"