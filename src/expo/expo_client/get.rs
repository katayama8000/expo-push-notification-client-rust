mod response;

use crate::error::CustomError;
use crate::expo::expo_client::get::response::GetPushNotificationReceiptsResponse;
use crate::object::{
    Details, ExpoPushErrorReceipt, ExpoPushReceipt, ExpoPushSuccessReceipt,
    GetPushNotificationReceiptsRequest,
};
<<<<<<< HEAD
use crate::DetailsErrorType;
use reqwest::header::AUTHORIZATION;
use reqwest::header::{HeaderMap, HeaderValue, CONTENT_TYPE};
use std::collections::HashMap;
=======
use crate::ExpoPushReceiptId;

#[derive(Debug, Deserialize, PartialEq)]
struct PushResult {
    data: HashMap<ExpoPushReceiptId, PushResultItem>,
}

#[derive(Debug, Deserialize, PartialEq)]
struct PushResultItem {
    status: String,
    message: Option<String>,
    details: Option<Value>,
}
>>>>>>> e1f82c5a

pub(crate) async fn get_push_notification_receipts(
    client: &reqwest::Client,
    push_ids: GetPushNotificationReceiptsRequest,
    access_token: Option<&str>,
) -> Result<Vec<ExpoPushReceipt>, CustomError> {
    const URL: &str = "https://exp.host/--/api/v2/push/getReceipts";
    let mut headers = HeaderMap::new();
    headers.insert(CONTENT_TYPE, HeaderValue::from_static("application/json"));
    if let Some(token) = access_token {
        headers.insert(
            AUTHORIZATION,
            HeaderValue::from_str(&format!("Bearer {}", token)).unwrap(),
        );
    }

    match client
        .post(URL)
        .headers(headers)
        .json(&push_ids)
        .send()
        .await
    {
        Ok(response) => {
            if response.status().is_success() {
                let result = response
                    .json::<GetPushNotificationReceiptsResponse>()
                    .await
                    .map_err(|err| {
                        CustomError::DeserializeErr(format!(
                            "Failed to deserialize response: {}",
                            err
                        ))
                    })?;

                let mut receipts = Vec::new();
                for (id, item) in result.data {
                    match item {
                        response::GetPushNotificationReceiptsResponseDataItem::Ok => {
                            let mut map = HashMap::new();
                            map.insert(id.clone(), ExpoPushSuccessReceipt);
                            receipts.push(ExpoPushReceipt::Success(map));
                        }
                        response::GetPushNotificationReceiptsResponseDataItem::Error {
                            message,
                            details,
                        } => {
                            receipts.push(ExpoPushReceipt::Error(vec![ExpoPushErrorReceipt {
                                message,
                                details: details.map(|details| Details {
                                    error: details.error.map(|error| match error {
                                        response::PushReceiptError::DeviceNotRegistered => {
                                            DetailsErrorType::DeviceNotRegistered
                                        }
                                        response::PushReceiptError::MessageTooBig => {
                                            DetailsErrorType::MessageTooBig
                                        }
                                        response::PushReceiptError::MessageRateExceeded => {
                                            DetailsErrorType::MessageRateExceeded
                                        }
                                        response::PushReceiptError::MismatchSenderId => todo!(),
                                        response::PushReceiptError::InvalidCredentials => {
                                            DetailsErrorType::InvalidCredentials
                                        }
                                    }),
                                }),
                            }]));
                        }
                    }
                }
                Ok(receipts)
            } else {
                Err(CustomError::ServerErr(format!(
                    "Request failed: {}",
                    response.status()
                )))
            }
        }
        Err(err) => Err(CustomError::ServerErr(format!("Request failed: {}", err))),
    }
}

#[cfg(test)]
mod tests {
    #[tokio::test]
    #[ignore]
    async fn test_get_receipts() {
        todo!("test")
    }
}<|MERGE_RESOLUTION|>--- conflicted
+++ resolved
@@ -6,26 +6,10 @@
     Details, ExpoPushErrorReceipt, ExpoPushReceipt, ExpoPushSuccessReceipt,
     GetPushNotificationReceiptsRequest,
 };
-<<<<<<< HEAD
-use crate::DetailsErrorType;
+use crate::{DetailsErrorType, ExpoPushReceiptId};
 use reqwest::header::AUTHORIZATION;
 use reqwest::header::{HeaderMap, HeaderValue, CONTENT_TYPE};
 use std::collections::HashMap;
-=======
-use crate::ExpoPushReceiptId;
-
-#[derive(Debug, Deserialize, PartialEq)]
-struct PushResult {
-    data: HashMap<ExpoPushReceiptId, PushResultItem>,
-}
-
-#[derive(Debug, Deserialize, PartialEq)]
-struct PushResultItem {
-    status: String,
-    message: Option<String>,
-    details: Option<Value>,
-}
->>>>>>> e1f82c5a
 
 pub(crate) async fn get_push_notification_receipts(
     client: &reqwest::Client,
@@ -66,7 +50,10 @@
                     match item {
                         response::GetPushNotificationReceiptsResponseDataItem::Ok => {
                             let mut map = HashMap::new();
-                            map.insert(id.clone(), ExpoPushSuccessReceipt);
+                            map.insert(
+                                ExpoPushReceiptId::try_from(id).expect("id must be String"),
+                                ExpoPushSuccessReceipt,
+                            );
                             receipts.push(ExpoPushReceipt::Success(map));
                         }
                         response::GetPushNotificationReceiptsResponseDataItem::Error {
